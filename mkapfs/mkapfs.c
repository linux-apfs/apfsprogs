/*
 * Copyright (C) 2019 Ernesto A. Fernández <ernesto.mnd.fernandez@gmail.com>
 */

#include <linux/fs.h>
#include <stdarg.h>
#include <sys/ioctl.h>
#include <sys/types.h>
#include <sys/stat.h>
#include <stdlib.h>
#include <fcntl.h>
#include <stdio.h>
#include <unistd.h>
#include <apfs/raw.h>
#include "mkapfs.h"
#include "super.h"
#include "version.h"

int fd_main = -1;
int fd_tier2 = -1;
struct parameters *param;
static char *progname;

/**
 * usage - Print usage information and exit
 */
static void usage(void)
{
	fprintf(stderr,
		"usage: %s [-L label] [-U UUID] [-u UUID] [-F tier2] [-sv] "
		"device [blocks]\n",
		progname);
	exit(EXIT_FAILURE);
}

/**
 * version - Print version information and exit
 */
static void version(void)
{
	if (*GIT_COMMIT)
		printf("mkapfs %s\n", GIT_COMMIT);
	else
		printf("mkapfs - unknown git commit id\n");
	exit(EXIT_FAILURE);
}

/**
 * system_error - Print a system error message and exit
 */
__attribute__((noreturn)) void system_error(void)
{
	perror(progname);
	exit(EXIT_FAILURE);
}

/**
 * fatal - Print a message and exit with an error code
 * @message: text to print
 */
__attribute__((noreturn)) void fatal(const char *message)
{
	fprintf(stderr, "%s: %s\n", progname, message);
	exit(EXIT_FAILURE);
}

/**
 * get_device_size - Get the block count for a given device or image
 * @device_fd:	file descriptor for the device
 * @blocksize:	the filesystem blocksize
 */
static u64 get_device_size(int device_fd, unsigned int blocksize)
{
	struct stat buf;
	u64 size;

	if (fstat(device_fd, &buf))
		system_error();

	if ((buf.st_mode & S_IFMT) == S_IFREG)
		return buf.st_size / blocksize;

	if (ioctl(device_fd, BLKGETSIZE64, &size))
		system_error();
	return size / blocksize;
}

static u64 get_main_device_size(unsigned int blocksize)
{
	return get_device_size(fd_main, blocksize);
}

static u64 get_tier2_device_size(unsigned int blocksize)
{
	if (fd_tier2 == -1)
		return 0;
	return get_device_size(fd_tier2, blocksize);
}

/**
 * get_random_uuid - Get a random UUID string in standard format
 *
 * Returns a pointer to the string.
 */
static char *get_random_uuid(void)
{
	char *uuid;
	ssize_t ret;

	/* Length of a null-terminated UUID standard format string */
	uuid = malloc(37);
	if (!uuid)
		system_error();

	/* Linux provides randomly generated UUIDs at /proc */
	do {
		int uuid_fd;

		uuid_fd = open("/proc/sys/kernel/random/uuid", O_RDONLY);
		if (uuid_fd == -1)
			system_error();

		ret = read(uuid_fd, uuid, 36);
		if (ret == -1)
			system_error();

		close(uuid_fd);
	} while (ret != 36);

	/* Put a null-termination, just in case */
	uuid[36] = 0;
	return uuid;
}

/**
 * complete_parameters - Set all uninitialized parameters to their defaults
 *
 * Also runs any needed checks on the parameters provided by the user.
 */
static void complete_parameters(void)
{
	if (!param->blocksize)
		param->blocksize = APFS_NX_DEFAULT_BLOCK_SIZE;

<<<<<<< HEAD
	dev_block_count = get_device_size(param->blocksize);
	if (!param->block_count)
		param->block_count = dev_block_count;
	if (param->block_count > dev_block_count) {
		fprintf(stderr, "%s: device is not big enough\n", progname);
		exit(EXIT_FAILURE);
=======
	param->main_blkcnt = get_main_device_size(param->blocksize);
	param->tier2_blkcnt = get_tier2_device_size(param->blocksize);
	if (param->block_count) {
		if (param->block_count > param->main_blkcnt) {
			fprintf(stderr, "%s: device is not big enough\n", progname);
			exit(1);
		}
		param->main_blkcnt = param->block_count;
	} else {
		param->block_count = param->main_blkcnt + param->tier2_blkcnt;
>>>>>>> 5e234275
	}
	if (param->main_blkcnt * param->blocksize < 512 * 1024) {
		fprintf(stderr, "%s: such tiny containers are not supported\n",
			progname);
		exit(EXIT_FAILURE);
	}
	if (param->tier2_blkcnt && param->tier2_blkcnt * param->blocksize < 512 * 1024) {
		/* TODO: is this really a problem for tier 2? */
		fprintf(stderr, "%s: tier 2 is too small\n", progname);
		exit(1);
	}

	/* Every volume must have a label; use the same default as Apple */
	if (!param->label || !*param->label)
		param->label = "untitled";

	/* Make sure the volume label fits, along with its null termination */
	if (strlen(param->label) + 1 > APFS_VOLNAME_LEN) {
		fprintf(stderr, "%s: volume label is too long\n", progname);
		exit(EXIT_FAILURE);
	}

	if (!param->main_uuid)
		param->main_uuid = get_random_uuid();
	if (!param->vol_uuid)
		param->vol_uuid = get_random_uuid();
	if (fd_tier2 != -1)
		param->fusion_uuid = get_random_uuid();
}

int main(int argc, char *argv[])
{
	char *filename;

	progname = argv[0];
	param = calloc(1, sizeof(*param));
	if (!param)
		system_error();

	while (1) {
		int opt = getopt(argc, argv, "L:U:u:szvF:");

		if (opt == -1)
			break;

		switch (opt) {
		case 'L':
			param->label = optarg;
			break;
		case 'U':
			param->main_uuid = optarg;
			break;
		case 'u':
			param->vol_uuid = optarg;
			break;
		case 's':
			param->case_sensitive = true;
			break;
		case 'z':
			param->norm_sensitive = true;
			break;
		case 'v':
			version();
		case 'F':
			fd_tier2 = open(optarg, O_RDWR);
			if (fd_tier2 == -1)
				system_error();
			break;
		default:
			usage();
		}
	}

	if (optind == argc - 2) {
		filename = argv[optind];
		/* TODO: reject malformed numbers? */
		param->block_count = atoll(argv[optind + 1]);
	} else if (optind == argc - 1) {
		filename = argv[optind];
	} else {
		usage();
	}

	if (param->block_count && fd_tier2 != -1)
		fatal("block count can't be specified for a fusion drive");

	fd_main = open(filename, O_RDWR);
	if (fd_main == -1)
		system_error();
	complete_parameters();

	make_container();
	return 0;
}<|MERGE_RESOLUTION|>--- conflicted
+++ resolved
@@ -142,25 +142,16 @@
 	if (!param->blocksize)
 		param->blocksize = APFS_NX_DEFAULT_BLOCK_SIZE;
 
-<<<<<<< HEAD
-	dev_block_count = get_device_size(param->blocksize);
-	if (!param->block_count)
-		param->block_count = dev_block_count;
-	if (param->block_count > dev_block_count) {
-		fprintf(stderr, "%s: device is not big enough\n", progname);
-		exit(EXIT_FAILURE);
-=======
 	param->main_blkcnt = get_main_device_size(param->blocksize);
 	param->tier2_blkcnt = get_tier2_device_size(param->blocksize);
 	if (param->block_count) {
 		if (param->block_count > param->main_blkcnt) {
 			fprintf(stderr, "%s: device is not big enough\n", progname);
-			exit(1);
+			exit(EXIT_FAILURE);
 		}
 		param->main_blkcnt = param->block_count;
 	} else {
 		param->block_count = param->main_blkcnt + param->tier2_blkcnt;
->>>>>>> 5e234275
 	}
 	if (param->main_blkcnt * param->blocksize < 512 * 1024) {
 		fprintf(stderr, "%s: such tiny containers are not supported\n",
